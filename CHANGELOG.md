--- conflicted
+++ resolved
@@ -2,12 +2,9 @@
 
 ## FUTURE
 
-<<<<<<< HEAD
-* Add power_off control to AC200M (@slash5k1)
-=======
 * Re-write MQTT client to make Home Assistant config easier, and add most fields to Home Assistant config
 * Add new command line flag to control what fields get configured in Home Assistant
->>>>>>> 896cb8b1
+* Add power_off control to AC200M (@slash5k1)
 
 ## 0.10.0
 
